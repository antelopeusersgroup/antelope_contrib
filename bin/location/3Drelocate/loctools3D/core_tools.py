--- conflicted
+++ resolved
@@ -21,12 +21,7 @@
                   zeros
 import numpy as np
 import random
-<<<<<<< HEAD
-#######TESTING
 from core_tools_c import grid_search
-#############
-=======
->>>>>>> 65128047
 
 logger = logging.getLogger(__name__)
 
@@ -716,11 +711,7 @@
         return u_prime, tt_updated, P_residuals, S_residuals
 
     def run_bootstrap(self,
-<<<<<<< HEAD
                       ominx, ominy, ominz,
-=======
-                      minx, miny, minz,
->>>>>>> 65128047
                       qx, qy, qz,
                       arrivals,
                       pred_tts,
@@ -730,26 +721,16 @@
                       minlon, dlon,
                       minlat, dlat,
                       earth_rad, minr, dz):
-<<<<<<< HEAD
         SUBGRID_NX, SUBGRID_NY, SUBGRID_NZ = 10, 10, 5 #THIS NEEDS TO BE MOVED TO A PARATMER FILE!
         PLOT = False
         if PLOT:
             import matplotlib.pyplot as plt
-=======
-        PLOT = False
-        if PLOT:
-            import matplotlib.pyplot as plt
-        synth_arrs = []
->>>>>>> 65128047
         #for arrival
         locs = []
         i, fcnt, tcnt = 0, 0, 0
         while i < self.n_bootsamp:
             tcnt += 1.
-<<<<<<< HEAD
             synth_arrs = []
-=======
->>>>>>> 65128047
             for arrival in arrivals:
                 if arrival.phase == 'P':
                     residuals = P_residuals
@@ -760,7 +741,6 @@
                                        time,
                                        arrival.phase,
                                        arrival.chan)]
-<<<<<<< HEAD
             #minx, miny, minz, otime, ha = grid_search_abs(qx, qy, qz,
             #                                            synth_arrs,
             #                                            pred_tts,
@@ -773,13 +753,6 @@
                                                         subgrid=(ominx, SUBGRID_NX,
                                                                  ominy, SUBGRID_NY,
                                                                  ominz, SUBGRID_NZ))
-=======
-            minx, miny, minz, otime, ha = grid_search_abs(qx, qy, qz,
-                                                        arrivals,
-                                                        pred_tts,
-                                                        li,
-                                                        subgrid=(minx, miny, minz))
->>>>>>> 65128047
             result = self.get_subgrid_loc_new(minx, miny, minz,
                                               synth_arrs,
                                               pred_tts,
@@ -801,10 +774,7 @@
             otime = u[3]
             #print newloc, otime
             locs += [(newlon, newlat, newz, otime)]
-<<<<<<< HEAD
             #print minx, miny, minz, otime, ha, newlon, newlat, newz
-=======
->>>>>>> 65128047
         if fcnt > 0:
             remark = Remark('%5.1f %% of bootstrap iteration(s) failed to '\
                     'converge.' % ((fcnt / tcnt) * 100.))
