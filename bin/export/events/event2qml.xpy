--- conflicted
+++ resolved
@@ -120,80 +120,6 @@
     # Pull values from ParameterFile
     options.pf = stock.pffiles(options.pf)[-1]
     logging.info("Parameter file to use [%s]" % options.pf)
-<<<<<<< HEAD
-    pf_object = open_verify_pf(options.pf, 1472083200)
-
-    uri_prefix = safe_pf_get(pf_object, 'uri_prefix', 'quakeml')
-    agency_uri = safe_pf_get(pf_object, 'agency_uri', 'local')
-    agency_id = safe_pf_get(pf_object, 'agency_id', 'xx')
-    author = safe_pf_get(pf_object, 'author', 'antelope.event2qml')
-
-    etype_map = safe_pf_get(pf_object, 'etype_map', {})
-    preferred_magtypes = safe_pf_get(pf_object, 'preferred_magtypes', [])
-    Q_NAMESPACE = safe_pf_get(pf_object, 'Q_NAMESPACE',
-                              'http://quakeml.org/xmlns/quakeml/1.2')
-    CATALOG_NAMESPACE = safe_pf_get(pf_object, 'CATALOG_NAMESPACE',
-                                    'http://anss.org/xmlns/catalog/0.1')
-    BED_NAMESPACE = safe_pf_get(pf_object, 'BED_NAMESPACE',
-                                'http://quakeml.org/xmlns/bed/1.2')
-    BEDRT_NAMESPACE = safe_pf_get(pf_object, 'BEDRT_NAMESPACE',
-                                  'http://quakeml.org/xmlns/bed-rt/1.2')
-    review_flags = safe_pf_get(pf_object, 'review_flags', ['r', 'y'])
-
-    magnitude_type_subset = safe_pf_get(pf_object, 'magnitude_type_subset',
-                                        ['.*'])
-
-    info_description = safe_pf_get(pf_object, 'event_info_description', '')
-    info_comment = safe_pf_get(pf_object, 'event_info_comment', '')
-
-    append_to_output_file = stock.yesno(
-        safe_pf_get(pf_object, 'append_to_output_file', 'true'))
-
-    add_mt = stock.yesno(safe_pf_get(pf_object, 'add_mt', 'true'))
-    add_origin = stock.yesno(
-        safe_pf_get(pf_object, 'add_origin', 'true'))
-    add_fplane = stock.yesno(
-        safe_pf_get(pf_object, 'add_fplane', 'true'))
-    add_stamag = stock.yesno(
-        safe_pf_get(pf_object, 'add_stamag', 'true'))
-    add_arrival = stock.yesno(
-        safe_pf_get(pf_object, 'add_arrival', 'true'))
-    add_detection = stock.yesno(
-        safe_pf_get(pf_object, 'add_detection', 'true'))
-    add_magnitude = stock.yesno(
-        safe_pf_get(pf_object, 'add_magnitude', 'true'))
-
-    mt_auth_select = filter(None, safe_pf_get(pf_object,
-                                              'mt_auth_select', []))
-    mt_auth_reject = filter(None, safe_pf_get(pf_object,
-                                              'mt_auth_reject', []))
-    event_auth_select = filter(None, safe_pf_get(pf_object,
-                                                 'event_auth_select', []))
-    event_auth_reject = filter(None, safe_pf_get(pf_object,
-                                                 'event_auth_reject', []))
-    netmag_auth_select = filter(None, safe_pf_get(pf_object,
-                                                  'netmag_auth_select', []))
-    netmag_auth_reject = filter(None, safe_pf_get(pf_object,
-                                                  'netmag_auth_reject', []))
-    fplane_auth_select = filter(None, safe_pf_get(pf_object,
-                                                  'fplane_auth_select', []))
-    fplane_auth_reject = filter(None, safe_pf_get(pf_object,
-                                                  'fplane_auth_reject', []))
-    origin_auth_select = filter(None, safe_pf_get(pf_object,
-                                                  'origin_auth_select', []))
-    origin_auth_reject = filter(None, safe_pf_get(pf_object,
-                                                  'origin_auth_reject', []))
-    arrival_auth_select = filter(None, safe_pf_get(pf_object,
-                                                   'arrival_auth_select', []))
-    arrival_auth_reject = filter(None, safe_pf_get(pf_object,
-                                                   'arrival_auth_reject', []))
-    detection_state_select = filter(None,
-                                    safe_pf_get(pf_object,
-                                                'detection_state_select', []))
-    detection_state_reject = filter(None,
-                                    safe_pf_get(pf_object,
-                                                'detection_state_reject', []))
-=======
     pf_object = open_verify_pf( options.pf, 1472083200 )
     uri_prefix = safe_pf_get( pf_object, 'uri_prefix', 'quakeml' )
     agency_uri = safe_pf_get( pf_object, 'agency_uri', 'local' )
@@ -238,7 +164,6 @@
     detection_state_select = filter(None, safe_pf_get( pf_object, 'detection_state_select', [] ) )
     detection_state_reject = filter(None, safe_pf_get( pf_object, 'detection_state_reject', [] ) )
 
->>>>>>> 345f8b62
 
     # New event object
     logging.info('Init Event()')
@@ -320,15 +245,11 @@
             '/contrib/data/quakeml/QuakeML-1.2.rng'
         logging.debug('Looking for file: %s' % schema_file)
 
-<<<<<<< HEAD
-        if os.path.exists(schema_file):
-=======
         if not os.path.exists( schema_file ):
             ROOT = os.path.abspath(os.path.dirname(__file__))
             schema_file = os.path.join(ROOT + '/schemas/QuakeML-1.2.rng')
 
         if os.path.exists( schema_file ):
->>>>>>> 345f8b62
 
             logging.debug('Read file: %s' % schema_file)
 
