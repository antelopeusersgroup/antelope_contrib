--- conflicted
+++ resolved
@@ -4,11 +4,7 @@
 dbmoment_run_example \- run dbmoment on 2 example events
 
 .SH SYNOPSIS
-<<<<<<< HEAD
 dbmoment_run_example [temp_path]
-=======
-    dbmoment_run_example [temp_dir]
->>>>>>> 36e590cb
 
 .SH DESCRIPTION
 The Dreger's inversion source code is included in the contributed code
