--- conflicted
+++ resolved
@@ -25,8 +25,6 @@
 is perform in Antelope.
 
 
-<<<<<<< HEAD
-=======
 ### Building from source
 You need to have $ANTELOPE defined in your environment. Then run in
 this directory...
@@ -35,7 +33,6 @@
     make;
     make install;
 
->>>>>>> bb60f37b
 ### Running the demo code
 The Dreger's inversion source code is included in the distribution
 and we include 2 full examples from the original distribution.
@@ -43,15 +40,9 @@
 "EXAMPLE_2". You can run the code from the same repo or run the script
 *dbmoment_run_example* to automate the process.
 
-<<<<<<< HEAD
 For this you have to (folder is optional, default to working directory):
 
-    run_dbmoment_example [/tmpfolder/]
-=======
-Run this in terminal:
-
-    dbmoment_run_example
->>>>>>> bb60f37b
+    dbmoment_run_example [/tmpfolder/]
 
 This will go or create an example folder (working directory or other) and
 will run both examples. You will see several new folders.
