--- conflicted
+++ resolved
@@ -445,14 +445,10 @@
             {
                 if(lags[i]>null_pick_test)
                 {
-<<<<<<< HEAD
                     t0s=d0.member[i].time_reference();
-=======
                   /* We set last_pick_key to save this pick
                      as TCPICKKEY is volatile and reset to 0 below */
                     d0.member[i].put(last_pick_key,lags[i]);
-                    t0s=d0.member[i].get_double(t0shift_key);
->>>>>>> 3826eaa0
                     t0s+=lags[i];
                     d0.member[i].put(t0shift_key,t0s);
                     d0.member[i].shift(lags[i]);
