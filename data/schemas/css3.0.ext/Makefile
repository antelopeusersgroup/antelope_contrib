
DATA = \
<<<<<<< HEAD
	rsyncbaler \
	dlevent \
=======
	dlcmd_cal \
        dlevent \
>>>>>>> 8d144ca5
	gsnspec \
	q330_calibration_weblog \
	qctests \
	qgrid \
	replayed \
	rrdcache \
	rrdgraph \
	sitephotos \
	wfoffset \
	wfsrb

DATADIR = schemas/css3.0.ext

include $(ANTELOPEMAKE)<|MERGE_RESOLUTION|>--- conflicted
+++ resolved
@@ -1,12 +1,8 @@
 
 DATA = \
-<<<<<<< HEAD
 	rsyncbaler \
-	dlevent \
-=======
 	dlcmd_cal \
         dlevent \
->>>>>>> 8d144ca5
 	gsnspec \
 	q330_calibration_weblog \
 	qctests \
